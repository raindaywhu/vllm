# SPDX-License-Identifier: Apache-2.0
# SPDX-FileCopyrightText: Copyright contributors to the vLLM project

from .abstract_policy import EplbPolicy
from .default_eplb_policy import DefaultEplb
<<<<<<< HEAD
from .flashlb_policy import FlashLB
=======
from .swift_balancer_policy import SwiftBalancer

>>>>>>> f64acb43

class PolicyFactory:

    @staticmethod
    def generate_policy(policy_type: int) -> EplbPolicy:

        """
        DefaultEplb: The rearrangement algorithm
        is adapted from [DeepSeek EPLB]

        Dynamic EPLB:  expert replacement with
        constrained number of expert shuffle
        """
        policy = {
            0:
            DefaultEplb,
            1:
            SwiftBalancer,
            2:
            FlashLB,
        }

        return policy.get(policy_type, DefaultEplb)()


<|MERGE_RESOLUTION|>--- conflicted
+++ resolved
@@ -3,12 +3,11 @@
 
 from .abstract_policy import EplbPolicy
 from .default_eplb_policy import DefaultEplb
-<<<<<<< HEAD
+
 from .flashlb_policy import FlashLB
-=======
 from .swift_balancer_policy import SwiftBalancer
 
->>>>>>> f64acb43
+
 
 class PolicyFactory:
 
