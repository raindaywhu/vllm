# SPDX-License-Identifier: Apache-2.0
# SPDX-FileCopyrightText: Copyright contributors to the vLLM project
"""
Expert parallelism load balancer (EPLB) metrics and states.

# Glossary

- **Logical Expert**: An expert that is part of the model's logical structure.
  It holds a set of weights and is replicated across multiple physical
  experts.
- **Redundant Expert**: To achieve load balancing, for some popular logical
  experts, we create additional copies of the expert weights. During inference,
  each of these copies can be routed to by the same set of tokens.
- **Physical Expert**: An expert that is instantiated on a specific device.
  It is a replica of a logical expert and can be rearranged across devices.
  I.e., one logical expert may have multiple sets of weights initialized on
  different devices, and each of these sets is a physical expert.
- **Local Physical Expert**: A physical expert that is instantiated on the
  current device.

For example: DeepSeek-R1 has 256 logical experts, so each MoE layer
has 256 sets of linear layer weights in the model parameters. If we add 32
redundant experts, DeepSeek-R1 will have 256 + 32 = 288 physical experts in
total. And when deploying, we'll have 288 sets of linear layer weights for each
MoE layer. If we have 32 EP ranks, then each GPU will hold 288 / 32 = 9 local
physical experts.
"""

from collections.abc import Sequence
from dataclasses import dataclass
from typing import Optional

import torch

from vllm.config import ParallelConfig
from vllm.distributed.parallel_state import get_ep_group, get_node_count

from vllm.logger import init_logger
from vllm.model_executor.models.interfaces import MixtureOfExperts
from vllm.distributed.eplb.eplb_data.eplb_data import EplbData
from vllm.distributed.eplb.eplb_loader.eplb_weight_loader import EplbWeightLoader
from vllm.distributed.eplb.eplb_updator.eplb_updator import EplbUpdator
<<<<<<< HEAD
from vllm.distributed.eplb.eplb_process.eplb_process import EplbProcess


=======

from .rebalance_algo import rebalance_experts
>>>>>>> f373bb15

logger = init_logger(__name__)


class EplbState:
    def __init__(self):
        self.eplb_data = None
        self.eplb_loader = EplbWeightLoader()
        self.eplb_updator = None
<<<<<<< HEAD
        self._async_processor = None
        self.eplb_policy = None

    def __post_init__(self):
        # Initialize asynchronous process manager
        self._async_processor = EplbProcess(
            target_func=self.eplb_policy.rebalance_experts,
            num_wait_worker_iterations=self.eplb_data.num_wait_worker_iterations)
=======
>>>>>>> f373bb15

    @staticmethod
    def build_initial_global_physical_to_logical_map(
            num_routed_experts: int,
            num_redundant_experts: int,
    ) -> Sequence[int]:
        """
        Build an initial expert arrangement using the following structure:
        [original routed experts, redundant experts]

        Returns:
            physical_to_logical_map (Sequence[int]): A list of integers,
                where each integer is the index of the logical expert
                that the corresponding physical expert maps to.
        """
        global_physical_to_logical_map = list(range(num_routed_experts))
        global_physical_to_logical_map += [
            i % num_routed_experts for i in range(num_redundant_experts)
        ]
        return global_physical_to_logical_map

    def build(
            self,
            model: MixtureOfExperts,
            device: torch.device,
            parallel_config: ParallelConfig,
            global_expert_load: Optional[torch.Tensor] = None,
            old_global_expert_indices: Optional[torch.Tensor] = None,
            rank_mapping: Optional[dict[int, int]] = None,
    ) -> "EplbState":
        """
        Build the initial EPLB state.
        """
        physical_to_logical_map_list = (
            self.build_initial_global_physical_to_logical_map(
                model.num_routed_experts,
                model.num_redundant_experts,
            ))
        physical_to_logical_map = torch.tensor(
            physical_to_logical_map_list,
            device=device,
        )
        # Assuming 8 GPUs per node, this supports up to
        # (1023 + 1) / 8 = 128 nodes for now.
        # TODO(rui): make this configurable
        MAX_EXPERT_REDUNDANCY = 1023
        assert model.num_redundant_experts <= MAX_EXPERT_REDUNDANCY, (
            f"num_redundant_experts {model.num_redundant_experts} "
            f"must be less than or equal to {MAX_EXPERT_REDUNDANCY}")
        max_slots_per_logical_expert = MAX_EXPERT_REDUNDANCY + 1
        logical_to_physical_map = torch.full(
            (model.num_logical_experts, max_slots_per_logical_expert),
            -1,
            device=device,
        )
        logical_replica_count = torch.zeros(
            (model.num_logical_experts,),
            device=device,
            dtype=torch.long,
        )

        for i in range(model.num_physical_experts):
            logical_idx = physical_to_logical_map[i]
            logical_to_physical_map[logical_idx,
            logical_replica_count[logical_idx]] = i
            logical_replica_count[logical_idx] += 1

        # Duplicate initial mapping for all layers
        physical_to_logical_map = physical_to_logical_map.unsqueeze(0).expand(
            model.num_moe_layers,
            -1,
        ).contiguous()
        logical_to_physical_map = logical_to_physical_map.unsqueeze(0).expand(
            model.num_moe_layers,
            -1,
            -1,
        ).contiguous()
        logical_replica_count = logical_replica_count.unsqueeze(0).expand(
            model.num_moe_layers,
            -1,
        ).contiguous()

        expert_load_pass = torch.zeros(
            (model.num_moe_layers, model.num_physical_experts),
            dtype=torch.int32,
            device=device,
        )
        expert_load_window_size = parallel_config.window_size
        expert_load_window = torch.zeros(
            (expert_load_window_size, model.num_moe_layers,
             model.num_physical_experts),
            dtype=torch.int32,
            device=device,
        )

        # Set the initial progress of rearrangement to 3/4
        eplb_step_interval = parallel_config.step_interval
        expert_rearrangement_step = max(
            0, eplb_step_interval - eplb_step_interval // 4)

        if global_expert_load is not None:
            ep_group = get_ep_group().device_group
            assert global_expert_load.shape == (model.num_moe_layers,
                                                model.num_logical_experts)
            assert global_expert_load.dtype == torch.int64

            num_replicas = model.num_physical_experts
            num_groups = model.num_expert_groups
            num_nodes = get_node_count()
            num_gpus = ep_group.size()

            if num_gpus % num_nodes != 0:
                num_nodes = 1
                logger.warning_once(
                    f"num_gpus % num_nodes != 0, "
                    "not using hierarchical rearrangement algorithm.\n"
                    f"{num_gpus=}, {num_nodes=}")

            # Get new expert mappings
            (
                new_physical_to_logical_map,
                new_logical_to_physical_map,
                new_logical_replica_count,
            ) = (self.eplb_policy.rebalance_experts(
                global_expert_load,
                num_replicas,
                num_groups,
                num_nodes,
                num_gpus,
            ))

            max_physical_slots = new_logical_to_physical_map.shape[-1]
            assert max_physical_slots <= logical_to_physical_map.shape[-1]
            new_logical_to_physical_map = torch.nn.functional.pad(
                new_logical_to_physical_map,
                (0, logical_to_physical_map.shape[-1] - max_physical_slots),
                value=-1,
            )
            physical_to_logical_map = new_physical_to_logical_map.to(device)
            logical_to_physical_map.copy_(new_logical_to_physical_map)
            logical_replica_count.copy_(new_logical_replica_count)

        model.set_eplb_state(
            expert_load_pass,
            logical_to_physical_map,
            logical_replica_count,
        )
        if global_expert_load is not None:
            self.eplb_updator.rearrange_expert_weights_inplace(
                old_global_expert_indices,
                new_physical_to_logical_map,
                model.expert_weights,
                ep_group,
                False,
                rank_mapping,
            )
            expert_rearrangement_step = 0
        self.eplb_data = EplbData(
            physical_to_logical_map=physical_to_logical_map,
            logical_to_physical_map=logical_to_physical_map,
            logical_replica_count=logical_replica_count,
            expert_load_pass=expert_load_pass,
            expert_load_window=expert_load_window,
            expert_load_window_size=expert_load_window_size,
            expert_rearrangement_step=expert_rearrangement_step,
            expert_rearrangement_step_interval=eplb_step_interval,
        )
<<<<<<< HEAD
        self.__post_init__()
        self.eplb_updator = EplbUpdator(eplb_data=self.eplb_data, eplb_loader=self.eplb_loader, eplb_process=self._async_processor)
=======
        self.eplb_updator = EplbUpdator(eplb_data=self.eplb_data, eplb_loader=self.eplb_loader)
>>>>>>> f373bb15

        return self

    def step(self,
             model: MixtureOfExperts,
             is_dummy: bool = False,
             is_profile: bool = False,
             log_stats: bool = False) -> None:
        """
        Step the EPLB state.

        Args:
            model (MixtureOfExperts): The MoE model.
            is_dummy (bool): If `True`, this is a dummy step and the load
              metrics recorded in this forward pass will not count. Defaults
              to `False`.
            is_profile (bool): If `True`, perform a dummy rearrangement
              with maximum communication cost. This is used in `profile_run`
              to reserve enough memory for the communication buffer.
            log_stats (bool): If `True`, log the expert load metrics.

        # Stats
            The metrics are all summed up across layers.
            - `avg_tokens`: The average load across ranks.
            - `max_tokens`: The maximum load across ranks.
            - `balancedness`: The ratio of average load to maximum load.
        """

<<<<<<< HEAD
        if is_profile:
            self.eplb_updator.profile(model, is_profile)

        if is_dummy:
            # Do not record load metrics for dummy steps
            self.eplb_updator.dummy(model)

=======
>>>>>>> f373bb15
        self.eplb_updator.step(model, is_dummy, is_profile, log_stats)

    def rearrange(self,
                  model: MixtureOfExperts,
                  is_profile: bool = False,
                  execute_shuffle: bool = True,
                  global_expert_load: Optional[torch.Tensor] = None,
                  rank_mapping: Optional[dict[int, int]] = None) -> None:
        self.eplb_updator.rearrange(model, is_profile, execute_shuffle, global_expert_load, rank_mapping)

    def recv_state(self) -> tuple[torch.Tensor, torch.Tensor]:
        return self.eplb_updator.recv_state()<|MERGE_RESOLUTION|>--- conflicted
+++ resolved
@@ -40,14 +40,9 @@
 from vllm.distributed.eplb.eplb_data.eplb_data import EplbData
 from vllm.distributed.eplb.eplb_loader.eplb_weight_loader import EplbWeightLoader
 from vllm.distributed.eplb.eplb_updator.eplb_updator import EplbUpdator
-<<<<<<< HEAD
 from vllm.distributed.eplb.eplb_process.eplb_process import EplbProcess
 
 
-=======
-
-from .rebalance_algo import rebalance_experts
->>>>>>> f373bb15
 
 logger = init_logger(__name__)
 
@@ -57,7 +52,6 @@
         self.eplb_data = None
         self.eplb_loader = EplbWeightLoader()
         self.eplb_updator = None
-<<<<<<< HEAD
         self._async_processor = None
         self.eplb_policy = None
 
@@ -66,8 +60,6 @@
         self._async_processor = EplbProcess(
             target_func=self.eplb_policy.rebalance_experts,
             num_wait_worker_iterations=self.eplb_data.num_wait_worker_iterations)
-=======
->>>>>>> f373bb15
 
     @staticmethod
     def build_initial_global_physical_to_logical_map(
@@ -235,12 +227,8 @@
             expert_rearrangement_step=expert_rearrangement_step,
             expert_rearrangement_step_interval=eplb_step_interval,
         )
-<<<<<<< HEAD
         self.__post_init__()
         self.eplb_updator = EplbUpdator(eplb_data=self.eplb_data, eplb_loader=self.eplb_loader, eplb_process=self._async_processor)
-=======
-        self.eplb_updator = EplbUpdator(eplb_data=self.eplb_data, eplb_loader=self.eplb_loader)
->>>>>>> f373bb15
 
         return self
 
@@ -269,16 +257,6 @@
             - `balancedness`: The ratio of average load to maximum load.
         """
 
-<<<<<<< HEAD
-        if is_profile:
-            self.eplb_updator.profile(model, is_profile)
-
-        if is_dummy:
-            # Do not record load metrics for dummy steps
-            self.eplb_updator.dummy(model)
-
-=======
->>>>>>> f373bb15
         self.eplb_updator.step(model, is_dummy, is_profile, log_stats)
 
     def rearrange(self,
