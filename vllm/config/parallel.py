# SPDX-License-Identifier: Apache-2.0
# SPDX-FileCopyrightText: Copyright contributors to the vLLM project

import hashlib
from dataclasses import field
from typing import TYPE_CHECKING, Any, Literal, Optional, Union

import torch
from pydantic import model_validator
from pydantic.dataclasses import dataclass
from torch.distributed import ProcessGroup, ReduceOp
from typing_extensions import Self

import vllm.envs as envs
from vllm.config.utils import config
from vllm.logger import init_logger
from vllm.platforms import current_platform
from vllm.utils import cuda_device_count_stateless, get_open_ports_list

if TYPE_CHECKING:
    from ray.runtime_env import RuntimeEnv
    from ray.util.placement_group import PlacementGroup

    from vllm.executor.executor_base import ExecutorBase
else:
    RuntimeEnv = Any
    PlacementGroup = Any
    ExecutorBase = Any

logger = init_logger(__name__)

DistributedExecutorBackend = Literal["ray", "mp", "uni", "external_launcher"]


@config
@dataclass
class EPLBConfig:
    """Configuration for Expert Parallel Load Balancing (EP)."""

    window_size: int = 1000
    """Window size for expert load recording."""
    step_interval: int = 3000
    """
    Interval for rearranging experts in expert parallelism.

    Note that if this is greater than the EPLB window size, only the metrics
    of the last `lb_window_size` steps will be used for rearranging experts.
    """

    num_redundant_experts: int = 0
    """Number of redundant experts to use for expert parallelism."""

    log_balancedness: bool = False
    """
    Log the balancedness each step of expert parallelism.
    This is turned off by default since it will cause communication overhead.
    """


@config
@dataclass
class ParallelConfig:
    """Configuration for the distributed execution."""

    pipeline_parallel_size: int = 1
    """Number of pipeline parallel groups."""
    tensor_parallel_size: int = 1
    """Number of tensor parallel groups."""
    data_parallel_size: int = 1
    """Number of data parallel groups. MoE layers will be sharded according to
    the product of the tensor parallel size and data parallel size."""
    data_parallel_size_local: int = 1
    """Number of local data parallel groups."""
    data_parallel_rank: int = 0
    """Rank of the data parallel group."""
    data_parallel_rank_local: Optional[int] = None
    """Local rank of the data parallel group,
    set only in SPMD mode."""
    data_parallel_master_ip: str = "127.0.0.1"
    """IP of the data parallel master."""
    data_parallel_rpc_port: int = 29550
    """Port for data parallel messaging."""
    data_parallel_master_port: int = 29500
    """Port of the data parallel master."""
    data_parallel_backend: str = "mp"
    """Backend to use for data parallel, either "mp" or "ray"."""
    data_parallel_external_lb: bool = False
    """Whether to use "external" DP LB mode. Applies only to online serving
    and when data_parallel_size > 0. This is useful for a "one-pod-per-rank"
    wide-EP setup in Kubernetes. Set implicitly when --data-parallel-rank
    is provided explicitly to vllm serve."""
    data_parallel_hybrid_lb: bool = False
    """Whether to use "hybrid" DP LB mode. Applies only to online serving
    and when data_parallel_size > 0. Enables running an AsyncLLM
    and API server on a "per-node" basis where vLLM load balances
    between local data parallel ranks, but an external LB balances
    between vLLM nodes/replicas. Set explicitly in conjunction with
    --data-parallel-start-rank."""
    enable_expert_parallel: bool = False
    """Use expert parallelism instead of tensor parallelism for MoE layers."""
    enable_eplb: bool = False
    """Enable expert parallelism load balancing for MoE layers."""
<<<<<<< HEAD
    enable_eplb_async: bool = False
    """Enable expert parallelism load balancing for MoE layers with asynchronous process"""
    num_redundant_experts: int = 0
    """Number of redundant experts to use for expert parallelism."""
    eplb_window_size: int = 1000
    """Window size for expert load recording."""
    eplb_step_interval: int = 3000
    """
    Interval for rearranging experts in expert parallelism.

    Note that if this is greater than the EPLB window size, only the metrics
    of the last `eplb_window_size` steps will be used for rearranging experts.
    """
    eplb_log_balancedness: bool = False
    """
    Log the balancedness each step of expert parallelism.
    This is turned off by default since it will cause communication overhead.
    """
=======
    eplb_config: EPLBConfig = field(default_factory=EPLBConfig)
    """Expert parallelism configuration."""
    num_redundant_experts: Optional[int] = None
    """`num_redundant_experts` is deprecated and has been replaced with
    `eplb_config.num_redundant_experts`. This will be removed in v0.12.0.
    Please use `eplb_config.num_redundant_experts` instead."""
    eplb_window_size: Optional[int] = None
    """`eplb_window_size` is deprecated and has been replaced with
    `eplb_config.window_size`. This will be removed in v0.12.0.
    Please use `eplb_config.window_size` instead."""
    eplb_step_interval: Optional[int] = None
    """`eplb_step_interval` is deprecated and has been replaced with
    `eplb_config.step_interval`. This will be removed in v0.12.0.
    Please use `eplb_config.step_interval` instead."""
    eplb_log_balancedness: Optional[bool] = None
    """`eplb_log_balancedness` is deprecated and has been replaced with
    `eplb_config.log_balancedness`. This will be removed in v0.12.0.
    Please use `eplb_config.log_balancedness` instead."""
>>>>>>> 70549c12

    max_parallel_loading_workers: Optional[int] = None
    """Maximum number of parallel loading workers when loading model
    sequentially in multiple batches. To avoid RAM OOM when using tensor
    parallel and large models."""

    disable_custom_all_reduce: bool = False
    """Disable the custom all-reduce kernel and fall back to NCCL."""

    ray_workers_use_nsight: bool = False
    """Whether to profile Ray workers with nsight, see https://docs.ray.io/en/latest/ray-observability/user-guides/profiling.html#profiling-nsight-profiler."""

    ray_runtime_env: Optional[RuntimeEnv] = None
    """Ray runtime environment to pass to distributed workers."""

    placement_group: Optional[PlacementGroup] = None
    """ray distributed model workers placement group."""

    distributed_executor_backend: Optional[Union[str,
                                                 DistributedExecutorBackend,
                                                 type[ExecutorBase]]] = None
    """Backend to use for distributed model
    workers, either "ray" or "mp" (multiprocessing). If the product
    of pipeline_parallel_size and tensor_parallel_size is less than
    or equal to the number of GPUs available, "mp" will be used to
    keep processing on a single host. Otherwise, this will default
    to "ray" if Ray is installed and fail otherwise. Note that tpu
    only support Ray for distributed inference."""

    worker_cls: str = "auto"
    """The full name of the worker class to use. If "auto", the worker class
    will be determined based on the platform."""
    sd_worker_cls: str = "auto"
    """The full name of the worker class to use for speculative decoding.
    If "auto", the worker class will be determined based on the platform."""
    worker_extension_cls: str = ""
    """The full name of the worker extension class to use. The worker extension
    class is dynamically inherited by the worker class. This is used to inject
    new attributes and methods to the worker class for use in collective_rpc
    calls."""

    world_size: int = field(init=False)
    """world_size is TPxPP, it affects the number of workers we create."""

    rank: int = 0
    """Global rank in distributed setup."""

    _data_parallel_master_port_list: list[int] = field(default_factory=list)
    """List of open port auto-queried for data parallel messaging.
    Set to be private as it's not intended to be configured by users.
    """

    @property
    def world_size_across_dp(self) -> int:
        """world_size_across_dp is TPxPPxDP, it is the size of the world
        including data parallelism."""
        return self.world_size * self.data_parallel_size

    def get_next_dp_init_port(self) -> int:
        """
        We might need to initialize process groups in multiple
        processes that is related to data parallelism,
        e.g. both in the worker and in the engine, which
        can live in different processes. To avoid port conflicts, we
        pop a new port from the prepared port list each time we need to
        initialize a new process group related to data parallelism.
        """
        if self._data_parallel_master_port_list:
            answer = self._data_parallel_master_port_list.pop()
        else:
            answer = self.data_parallel_master_port
            self.data_parallel_master_port += 1

        return answer

    def stateless_init_dp_group(self) -> ProcessGroup:
        # NOTE: In high-concurrency scenarios multiple processes
        # can pick the same (currently free) port through a race
        # condition when calling `get_open_port()`. When the first
        # process binds the port the others will subsequently fail
        # with `torch.distributed.DistNetworkError: EADDRINUSE`.
        # To make the initialization more robust we retry a few times
        # with a fresh port whenever this specific error is observed.
        from torch.distributed import DistNetworkError

        from vllm.distributed.utils import (
            stateless_init_torch_distributed_process_group)

        max_retries = 5
        last_exc: Optional[Exception] = None
        for _ in range(max_retries):
            try:
                # use gloo since the engine process might not have cuda device
                return stateless_init_torch_distributed_process_group(
                    self.data_parallel_master_ip,
                    self.get_next_dp_init_port(),
                    self.data_parallel_rank,
                    self.data_parallel_size,
                    backend="gloo")
            except DistNetworkError as e:
                # We only want to retry when the root cause is EADDRINUSE.
                if "EADDRINUSE" in str(e):
                    logger.warning(
                        "Address already in use. Retrying with a new port.")
                    last_exc = e
                    continue  # try again with a new port
                raise e

        # If we get here all retries have failed.
        assert last_exc is not None
        raise last_exc

    @staticmethod
    def has_unfinished_dp(dp_group: ProcessGroup,
                          has_unfinished: bool) -> bool:
        tensor = torch.tensor([has_unfinished],
                              dtype=torch.int32,
                              device="cpu")
        # dp rank 0: has_unfinished_seqs=True
        # dp rank 1: has_unfinished_seqs=False
        # aggregated: has_unfinished_seqs=True
        # so this is an OR operation, i.e. MAX in integers
        torch.distributed.all_reduce(tensor, op=ReduceOp.MAX, group=dp_group)
        aggregated_has_unfinished = bool(tensor.item())
        return aggregated_has_unfinished

    @staticmethod
    def sync_kv_cache_memory_size(dp_group: ProcessGroup,
                                  kv_cache_memory: int) -> int:
        if kv_cache_memory == -1:
            kv_cache_memory = torch.iinfo(torch.int64).max
        tensor = torch.tensor([kv_cache_memory],
                              dtype=torch.int64,
                              device="cpu")
        # we cannot use broadcast for stateless dp group since it depends
        # on global rank
        torch.distributed.all_reduce(tensor, op=ReduceOp.MIN, group=dp_group)
        return tensor.item()

    def compute_hash(self):
        """
        Provide a hash that uniquely identifies all the configs
        that affect the structure of the computation
        graph from input ids/embeddings to the final hidden states,
        excluding anything before input ids/embeddings and after
        the final hidden states.
        """
        factors: list[Any] = []
        factors.append(self.pipeline_parallel_size)
        factors.append(self.tensor_parallel_size)
        factors.append(self.enable_expert_parallel)
        factors.append(self.data_parallel_size)
        factors.append(envs.VLLM_ALL2ALL_BACKEND)
        return hashlib.sha256(str(factors).encode()).hexdigest()

    def __post_init__(self) -> None:
        # Forward deprecated fields to their new location
        if self.num_redundant_experts is not None:
            self.eplb_config.num_redundant_experts = (
                self.num_redundant_experts)
            logger.warning_once(
                "num_redundant_experts is deprecated and has been replaced "
                "with eplb_config.num_redundant_experts. This will be removed "
                "in v0.12.0. Changing this field after initialization will "
                "have no effect.")
        if self.eplb_window_size is not None:
            self.eplb_config.window_size = self.eplb_window_size
            logger.warning_once(
                "eplb_window_size is deprecated and has been replaced "
                "with eplb_config.window_size. This will be removed "
                "in v0.12.0. Changing this field after initialization will "
                "have no effect.")
        if self.eplb_step_interval is not None:
            self.eplb_config.step_interval = self.eplb_step_interval
            logger.warning_once(
                "eplb_step_interval is deprecated and has been replaced "
                "with eplb_config.step_interval. This will be removed "
                "in v0.12.0. Changing this field after initialization will "
                "have no effect.")
        if self.eplb_log_balancedness is not None:
            self.eplb_config.log_balancedness = self.eplb_log_balancedness
            logger.warning_once(
                "eplb_log_balancedness is deprecated and has been replaced "
                "with eplb_config.log_balancedness. This will be removed "
                "in v0.12.0. Changing this field after initialization will "
                "have no effect.")

        # Continue with the rest of the initialization
        self.world_size = self.pipeline_parallel_size * \
            self.tensor_parallel_size

        if self.data_parallel_size_local > self.data_parallel_size:
            raise ValueError(
                f"data_parallel_size_local ({self.data_parallel_size_local}) "
                f"must be <= data_parallel_size ({self.data_parallel_size})")

        if self.data_parallel_size > 1 or self.data_parallel_size_local == 0:
            # Data parallel was specified in the engine args.
            if not self._data_parallel_master_port_list:
                self._data_parallel_master_port_list = get_open_ports_list(5)
            self.data_parallel_master_port = \
                self._data_parallel_master_port_list.pop()

            if not (0 <= self.data_parallel_rank < self.data_parallel_size):
                raise ValueError(
                    f"data_parallel_rank ({self.data_parallel_rank})"
                    f" must be in the range [0, {self.data_parallel_size})")
        else:
            # Otherwise fall back to env vars (e.g. for offline SPMD case).
            self.data_parallel_size = envs.VLLM_DP_SIZE
            self.data_parallel_rank = envs.VLLM_DP_RANK
            self.data_parallel_rank_local = envs.VLLM_DP_RANK_LOCAL
            self.data_parallel_master_ip = envs.VLLM_DP_MASTER_IP
            self.data_parallel_master_port = envs.VLLM_DP_MASTER_PORT

            if self.data_parallel_external_lb:
                raise ValueError("data_parallel_external_lb can only "
                                 "be set when data_parallel_size > 1")

        if self.distributed_executor_backend == "external_launcher":
            import os
            os.environ["VLLM_ENABLE_V1_MULTIPROCESSING"] = "0"
            logger.info("Disabling V1 multiprocessing for external launcher.")

        if self.enable_eplb:
            if not current_platform.is_cuda():
                raise ValueError(
                    "Expert parallelism load balancing is only supported on "
                    "CUDA devices now.")
            if self.eplb_config.num_redundant_experts < 0:
                raise ValueError(
                    "num_redundant_experts must be non-negative, but got "
                    f"{self.eplb_config.num_redundant_experts}.")
            if not self.enable_expert_parallel:
                raise ValueError(
                    "enable_expert_parallel must be True to use EPLB.")
            if self.tensor_parallel_size * self.data_parallel_size <= 1:
                raise ValueError(
                    "EPLB requires tensor_parallel_size or data_parallel_size "
                    f"to be greater than 1, but got "
                    f"TP={self.tensor_parallel_size},DP={self.data_parallel_size}."
                )
        else:
            if self.eplb_config.num_redundant_experts != 0:
                raise ValueError(
                    "num_redundant_experts should be used with EPLB."
                    f"{self.eplb_config.num_redundant_experts}.")
        if self.distributed_executor_backend is None and self.world_size > 1:
            # We use multiprocessing by default if world_size fits on the
            # current node and we aren't in a ray placement group.

            from vllm.executor import ray_utils
            backend: DistributedExecutorBackend = "mp"
            ray_found = ray_utils.ray_is_available()
            if current_platform.is_neuron():
                # neuron uses single process to control multiple devices
                backend = "uni"
            elif current_platform.is_tpu() and envs.VLLM_XLA_USE_SPMD:
                backend = "uni"
            elif (current_platform.is_cuda()
                  and cuda_device_count_stateless() < self.world_size):
                if not ray_found:
                    raise ValueError("Unable to load Ray: "
                                     f"{ray_utils.ray_import_err}. Ray is "
                                     "required for multi-node inference, "
                                     "please install Ray with `pip install "
                                     "ray`.")
                backend = "ray"
            elif self.data_parallel_backend == "ray":
                logger.info("Using ray distributed inference because "
                            "data_parallel_backend is ray")
                backend = "ray"
            elif ray_found:
                if self.placement_group:
                    backend = "ray"
                else:
                    from ray import is_initialized as ray_is_initialized
                    if ray_is_initialized():
                        from ray.util import get_current_placement_group
                        if get_current_placement_group():
                            backend = "ray"
            self.distributed_executor_backend = backend
            logger.debug("Defaulting to use %s for distributed inference",
                         backend)

        if self.distributed_executor_backend is None and self.world_size == 1:
            self.distributed_executor_backend = "uni"

    @property
    def use_ray(self) -> bool:
        return self.distributed_executor_backend == "ray" or (
            isinstance(self.distributed_executor_backend, type)
            and getattr(self.distributed_executor_backend, "uses_ray", False))

    @model_validator(mode='after')
    def _verify_args(self) -> Self:
        # Lazy import to avoid circular import
        from vllm.executor.executor_base import ExecutorBase
        from vllm.platforms import current_platform
        if self.distributed_executor_backend is not None and not isinstance(
                self.distributed_executor_backend, str) and not (isinstance(
                    self.distributed_executor_backend, type) and issubclass(
                        self.distributed_executor_backend, ExecutorBase)):
            raise ValueError(
                "Unrecognized distributed executor backend "
                f"{self.distributed_executor_backend}. Supported "
                "values are 'ray', 'mp' 'uni', 'external_launcher', "
                " custom ExecutorBase subclass or its import path.")
        if self.use_ray:
            from vllm.executor import ray_utils
            ray_utils.assert_ray_available()

        if not current_platform.use_custom_allreduce():
            self.disable_custom_all_reduce = True
            logger.debug(
                "Disabled the custom all-reduce kernel because it is not "
                "supported on current platform.")
        if self.ray_workers_use_nsight and not self.use_ray:
            raise ValueError("Unable to use nsight profiling unless workers "
                             "run with Ray.")

        return self<|MERGE_RESOLUTION|>--- conflicted
+++ resolved
@@ -100,26 +100,6 @@
     """Use expert parallelism instead of tensor parallelism for MoE layers."""
     enable_eplb: bool = False
     """Enable expert parallelism load balancing for MoE layers."""
-<<<<<<< HEAD
-    enable_eplb_async: bool = False
-    """Enable expert parallelism load balancing for MoE layers with asynchronous process"""
-    num_redundant_experts: int = 0
-    """Number of redundant experts to use for expert parallelism."""
-    eplb_window_size: int = 1000
-    """Window size for expert load recording."""
-    eplb_step_interval: int = 3000
-    """
-    Interval for rearranging experts in expert parallelism.
-
-    Note that if this is greater than the EPLB window size, only the metrics
-    of the last `eplb_window_size` steps will be used for rearranging experts.
-    """
-    eplb_log_balancedness: bool = False
-    """
-    Log the balancedness each step of expert parallelism.
-    This is turned off by default since it will cause communication overhead.
-    """
-=======
     eplb_config: EPLBConfig = field(default_factory=EPLBConfig)
     """Expert parallelism configuration."""
     num_redundant_experts: Optional[int] = None
@@ -138,7 +118,6 @@
     """`eplb_log_balancedness` is deprecated and has been replaced with
     `eplb_config.log_balancedness`. This will be removed in v0.12.0.
     Please use `eplb_config.log_balancedness` instead."""
->>>>>>> 70549c12
 
     max_parallel_loading_workers: Optional[int] = None
     """Maximum number of parallel loading workers when loading model
